--- conflicted
+++ resolved
@@ -18,14 +18,9 @@
 import math
 import os
 from source import CMTSource
-<<<<<<< HEAD
-from obspy import read
-import math
 from obspy.core.util.geodetics import gps2DistAzimuth
 import const
-=======
 from window import Window
->>>>>>> 56842288
 
 class cmt3d(object):
 
