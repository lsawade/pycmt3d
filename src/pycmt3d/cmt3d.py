--- conflicted
+++ resolved
@@ -1240,17 +1240,11 @@
         elif self.config.zero_trace:
             constr_str = "ZT"
         else:
-<<<<<<< HEAD
             constr_str = "no_constr"
         suffix = eventname + "_%dp_%s" % (self.config.npar, constr_str)
         outputdir = os.path.join(outputdir, suffix)
         if not os.path.exists(outputdir):
             os.makedirs(outputdir)
-=======
-            print "Plotting data, synthetics and windows to dir: %s" % \
-                  outputdir
->>>>>>> 584a09f4
-
         print "Plotting data, synthetics and windows to dir: %s" % outputdir
         for window in self.window:
             self.plot_new_seismogram_sub(window, outputdir, figure_format)
@@ -1261,41 +1255,29 @@
         new_synt = window.datalist['new_synt']
         tag = window.tag['obsd']
 
-<<<<<<< HEAD
-        station = obsd.stats.station; network = obsd.stats.network
-        channel = obsd.stats.channel; location = obsd.stats.location
-        outputfig = os.path.join(outputdir, "%s.%s.%s.%s.%s.win.%s" % 
-                        (network, station, location, channel, tag, format))
-=======
         station = obsd.stats.station
         network = obsd.stats.network
         channel = obsd.stats.channel
         location = obsd.stats.location
         outputfig = os.path.join(outputdir, "%s.%s.%s.%s.%s" % (
             network, station, location, channel, figure_format))
->>>>>>> 584a09f4
 
         offset = self.cmtsource.cmt_time - obsd.stats.starttime
         times = [offset + obsd.stats.delta*i for i in range(obsd.stats.npts)]
 
-<<<<<<< HEAD
         fig = plt.figure(figsize=(15, 2.5))
         plt.plot(times, obsd.data, color="black", linewidth=0.5, alpha=0.6)
         plt.plot(times, synt.data, color="red", linewidth=0.8)
         plt.plot(times, new_synt.data, color="green", linewidth=0.8)
-=======
-        plt.figure(figsize=(15, 2.5))
-        plt.plot(times, obsd.data, color="black")
-        plt.plot(times, synt.data, color="red")
-        plt.plot(times, new_synt.data, color="green")
->>>>>>> 584a09f4
         plt.xlim(times[0], times[-1])
 
         xlim1 = plt.xlim()[1]
         ylim1 = plt.ylim()[1]
         fontsize = 9 
-        plt.text(0.01*xlim1, 0.80*ylim1, "Network: %2s    Station: %s" % (network, station), fontsize=fontsize)
-        plt.text(0.01*xlim1, 0.65*ylim1,  "Location: %2s  Channel:%3s" % (location, channel), fontsize=fontsize)
+        plt.text(0.01*xlim1, 0.80*ylim1, "Network: %2s    Station: %s" % 
+                 (network, station), fontsize=fontsize)
+        plt.text(0.01*xlim1, 0.65*ylim1,  "Location: %2s  Channel:%3s" % 
+                 (location, channel), fontsize=fontsize)
 
         for win in window.win_time:
             l = win[0] - offset
