#!/usr/bin/env python
# -*- coding: utf-8 -*-

"""
Configuration object for pycmt3d
"""

try:
    import numpy as np
except:
    msg = ("No module named numpy. "
           "Please install numpy first, it is needed before using pycmt3d.")
    raise ImportError(msg)

import const
from __init__ import logger


def default_weight_function(kcmpnm, dist_in_km, azi_count, nwins,
                            comp_r_weight=2.0, comp_t_weight=2.0, comp_z_weight=2.0,
                            az_exp_weight=0.5, pnl_dist_weight=1.15, rayleigh_dist_weight=0.55,
                            love_dist_weight=0.78, dist_weight_mode="exponential"):

    """
    Defualt weighting function

    :param kcmpnm:
    :param dist_in_km:
    :param azi_count:
    :param nwins:
    :param comp_r_weight:
    :param comp_t_weight:
    :param comp_z_weight:
    :param az_exp_weight:
    :param pnl_dist_weight:
    :param rayleigh_dist_weight:
    :param love_dist_weight:
    :return:
    """

    data_weight = np.zeros(nwins)
    # component weight
    comp_direct = kcmpnm[2]
    if comp_direct == 'Z':
        cmp_weight = comp_z_weight
    elif comp_direct == 'R':
        cmp_weight = comp_r_weight
    elif comp_direct == 'T':
        cmp_weight = comp_t_weight
    else:
        raise ValueError('The direction of component of seismic data has to be Z, R or T')

    # distance weights
    # for global seismograms, this obviously has to be changed
    for win_idx in range(nwins):
        if comp_direct == 'T':
            dist_exp_weight = love_dist_weight
        else:
            if nwins > 1 and win_idx == 0:
                dist_exp_weight = pnl_dist_weight
            else:
                dist_exp_weight = rayleigh_dist_weight

        if dist_weight_mode.lower() == "exponential":
            # exponential weight on distance
            data_weight[win_idx] = cmp_weight * ((dist_in_km/const.REF_DIST) ** dist_exp_weight) / (azi_count ** az_exp_weight)
        elif dist_weight_mode.lower() == "uniform":
            # no distance weighting
            data_weight[win_idx] = cmp_weight / (azi_count ** az_exp_weight)
        elif dist_weight_mode.lower() == "damping":
            # damping over short distance and long distance
            data_weight[win_idx] = cmp_weight / (azi_count ** az_exp_weight) * dist_damping_function(dist_in_km)

    return data_weight


def dist_damping_function(dist_in_km):
    geo_degree = dist_in_km/112  # 111.325km = 1 degree
    if geo_degree <= 60:
        return geo_degree/60.0
    elif geo_degree <= 120:
        return 1.0
    elif geo_degree <= 180:
        return (180.0 - geo_degree)/60.0
    else:
        return 0


class Config(object):
    """
    Configuration for source inversion

    :param npar: number of parameters to be inverted
    :param dlocation: location perturbation when calculated perturbed synthetic data
    :param ddepth: depth perturbation
    :param dmoment: moment perturbation
    :param weight_data: bool value of weighting data
    :param weight_function: weighting function
    :param normalize_window: add window energy into the weighting term
    :param norm_mode: two modes: 1) "data_and_synt" 2) "data_only"
    :param station_correction: bool value of whether applies station correction
    :param zero_trace: bool value of whether applies zero-trace constraint
    :param double_couple: bool value of whether applied double-couple constraint
    :param lamda_damping: damping coefficient
    :param bootstrap: bool value of whether applied bootstrap method
    :param bootstrap_repeat: bootstrap iterations
    """

    def __init__(self, npar, dlocation=0.0, ddepth=0.0, dmoment=0.0,
                 weight_data=True, weight_function=None,
                 normalize_window=True, norm_mode="data_only",
                 normalize_category=False,
                 station_correction=True, zero_trace=True,
                 double_couple=False, lamda_damping=0.0,
                 bootstrap=True, bootstrap_repeat=300):

        self.npar = npar
        if self.npar not in [6, 7, 9, 10, 11]:
            print ('Error: the current npar (number of parameters) is ', self.npar)
            print ('The npar (number of parameters) must be 6, 7, 9, 10 or 11')
            print ('When npar is 6: moment tensor')
            print ('When npar is 7: moment tensor + depth')
            print ('When npar is 9: moment tensor + depth + location(e.g. latitude and longitude)')
            print ('When npar is 10: moment tensor + depth + location + time')
            print ('When npar is 11: moment tensor + depth + location + time + half duration')
            raise ValueError("Re-enter npar")
        self.dlocation = dlocation
        self.ddepth = ddepth
        self.dmoment = dmoment
        self.weight_data = weight_data
        if weight_function is not None:
            self.weight_function = weight_function
        else:
            self.weight_function = default_weight_function
        self.normalize_window = normalize_window
<<<<<<< HEAD
        self.normalize_category = normalize_category
=======
        if norm_mode.lower() not in ['data_and_synt', 'data_only', 'data_average_only', 'data_abs_only']:
            raise ValueError("Weight mode incorrect: 1) data_and_synt; 2) data_only; "
                            "3) data_avergage_only; 4) data_abs_only")
>>>>>>> 1b22b28b
        self.norm_mode = norm_mode.lower()
        self.station_correction = station_correction
        self.zero_trace = zero_trace
        self.double_couple = double_couple
        self.lamda_damping = lamda_damping

        self.par_name = const.PAR_LIST
        self.scale_par = np.array([const.SCALE_MOMENT, const.SCALE_MOMENT, const.SCALE_MOMENT,
                                   const.SCALE_MOMENT, const.SCALE_MOMENT, const.SCALE_MOMENT,
                                   const.SCALE_DEPTH, const.SCALE_LONGITUDE, const.SCALE_LATTITUDE,
                                   const.SCALE_CTIME, const.SCALE_HDUR])
        self.dcmt_par = np.array([self.dmoment, self.dmoment, self.dmoment, self.dmoment,
                                  self.dmoment, self.dmoment, self.ddepth, self.dlocation,
                                  self.dlocation, 1.0, 1.0])/self.scale_par
        self.bootstrap = bootstrap
        self.bootstrap_repeat = bootstrap_repeat

        self.print_summary()

    def print_summary(self):
        """
        Print function of configuration

        :return:
        """
        npar = self.npar
        logger.info("="*10 + "  Config Summary  " + "="*10)
        logger.info("Number of Inversion Par: %d" % npar)
        logger.info("   Par: [%s]" % (', '.join(self.par_name[0:npar])))
        logger.info("   Delta: [%s]" % (', '.join(map(str, self.dcmt_par[0:npar]*self.scale_par[0:npar]))))

        logger.info("Weighting scheme")
        if self.weight_data:
            if self.weight_function == default_weight_function:
                logger.info("   Weighting data ===> Using Default weighting function")
            else:
                logger.info("   Weighting data ===> Using user-defined weighting function")
        else:
            logger.info("   No weighting applied")
        logger.info("Inversion Scheme")
        if self.double_couple:
            logger.info("   invert for double-couple source ===> Non-linear Inversion")
        elif self.zero_trace:
            logger.info("   invert for zero-trace source ===> Linear Inversion")
        else:
            logger.info("   No constraints applied ===> Linear Inversion ")
        logger.info("   inversion dampling lambda: %f" % self.lamda_damping)<|MERGE_RESOLUTION|>--- conflicted
+++ resolved
@@ -133,13 +133,10 @@
         else:
             self.weight_function = default_weight_function
         self.normalize_window = normalize_window
-<<<<<<< HEAD
         self.normalize_category = normalize_category
-=======
         if norm_mode.lower() not in ['data_and_synt', 'data_only', 'data_average_only', 'data_abs_only']:
             raise ValueError("Weight mode incorrect: 1) data_and_synt; 2) data_only; "
                             "3) data_avergage_only; 4) data_abs_only")
->>>>>>> 1b22b28b
         self.norm_mode = norm_mode.lower()
         self.station_correction = station_correction
         self.zero_trace = zero_trace
